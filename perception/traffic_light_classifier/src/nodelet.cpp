// Copyright 2023 TIER IV, Inc.
//
// Licensed under the Apache License, Version 2.0 (the "License");
// you may not use this file except in compliance with the License.
// You may obtain a copy of the License at
//
//     http://www.apache.org/licenses/LICENSE-2.0
//
// Unless required by applicable law or agreed to in writing, software
// distributed under the License is distributed on an "AS IS" BASIS,
// WITHOUT WARRANTIES OR CONDITIONS OF ANY KIND, either express or implied.
// See the License for the specific language governing permissions and
// limitations under the License.
#include "traffic_light_classifier/nodelet.hpp"

#include <iostream>
#include <memory>
#include <utility>
#include <vector>

namespace traffic_light
{
TrafficLightClassifierNodelet::TrafficLightClassifierNodelet(const rclcpp::NodeOptions & options)
: Node("traffic_light_classifier_node", options)
{
  classify_traffic_light_type_ = this->declare_parameter("classify_traffic_light_type", 0);

  using std::placeholders::_1;
  using std::placeholders::_2;
  is_approximate_sync_ = this->declare_parameter("approximate_sync", false);
  backlight_threshold_ = this->declare_parameter<double>("backlight_threshold");

  if (is_approximate_sync_) {
    approximate_sync_.reset(new ApproximateSync(ApproximateSyncPolicy(10), image_sub_, roi_sub_));
    approximate_sync_->registerCallback(
      std::bind(&TrafficLightClassifierNodelet::imageRoiCallback, this, _1, _2));
  } else {
    sync_.reset(new Sync(SyncPolicy(10), image_sub_, roi_sub_));
    sync_->registerCallback(
      std::bind(&TrafficLightClassifierNodelet::imageRoiCallback, this, _1, _2));
  }

  traffic_signal_array_pub_ =
    this->create_publisher<tier4_perception_msgs::msg::TrafficSignalArray>(
      "~/output/traffic_signals", rclcpp::QoS{1});

  using std::chrono_literals::operator""ms;
  timer_ = rclcpp::create_timer(
    this, get_clock(), 100ms, std::bind(&TrafficLightClassifierNodelet::connectCb, this));

  int classifier_type = this->declare_parameter(
    "classifier_type", static_cast<int>(TrafficLightClassifierNodelet::ClassifierType::HSVFilter));
  if (classifier_type == TrafficLightClassifierNodelet::ClassifierType::HSVFilter) {
    classifier_ptr_ = std::make_shared<ColorClassifier>(this);
  } else if (classifier_type == TrafficLightClassifierNodelet::ClassifierType::CNN) {
#if ENABLE_GPU
    classifier_ptr_ = std::make_shared<CNNClassifier>(this);
#else
    RCLCPP_ERROR(
      this->get_logger(), "please install CUDA, CUDNN and TensorRT to use cnn classifier");
#endif
  }
}

void TrafficLightClassifierNodelet::connectCb()
{
  // set callbacks only when there are subscribers to this node
  if (
    traffic_signal_array_pub_->get_subscription_count() == 0 &&
    traffic_signal_array_pub_->get_intra_process_subscription_count() == 0) {
    image_sub_.unsubscribe();
    roi_sub_.unsubscribe();
  } else if (!image_sub_.getSubscriber()) {
    image_sub_.subscribe(this, "~/input/image", "raw", rmw_qos_profile_sensor_data);
    roi_sub_.subscribe(this, "~/input/rois", rclcpp::QoS{1}.get_rmw_qos_profile());
  }
}

void TrafficLightClassifierNodelet::imageRoiCallback(
  const sensor_msgs::msg::Image::ConstSharedPtr & input_image_msg,
  const tier4_perception_msgs::msg::TrafficLightRoiArray::ConstSharedPtr & input_rois_msg)
{
  if (classifier_ptr_.use_count() == 0) {
    return;
  }

  cv_bridge::CvImagePtr cv_ptr;
  try {
    cv_ptr = cv_bridge::toCvCopy(input_image_msg, sensor_msgs::image_encodings::RGB8);
  } catch (cv_bridge::Exception & e) {
    RCLCPP_ERROR(
      this->get_logger(), "Could not convert from '%s' to 'rgb8'.",
      input_image_msg->encoding.c_str());
  }

  tier4_perception_msgs::msg::TrafficSignalArray output_msg;

  output_msg.signals.resize(input_rois_msg->rois.size());

  std::vector<cv::Mat> images;
<<<<<<< HEAD
  size_t j = 0;
=======
  std::vector<size_t> backlight_indices;
>>>>>>> 3b0c2542
  for (size_t i = 0; i < input_rois_msg->rois.size(); i++) {
    // skip if not the expected type of roi
    if (input_rois_msg->rois.at(i).traffic_light_type != classify_traffic_light_type_) {
      continue;
    }
    output_msg.signals[j].traffic_light_id = input_rois_msg->rois.at(i).traffic_light_id;
    output_msg.signals[j].traffic_light_type = input_rois_msg->rois.at(i).traffic_light_type;
    const sensor_msgs::msg::RegionOfInterest & roi = input_rois_msg->rois.at(i).roi;
<<<<<<< HEAD
    images.emplace_back(cv_ptr->image, cv::Rect(roi.x_offset, roi.y_offset, roi.width, roi.height));
    j++;
=======
    auto roi_img = cv_ptr->image(cv::Rect(roi.x_offset, roi.y_offset, roi.width, roi.height));
    if (is_harsh_backlight(roi_img)) {
      backlight_indices.emplace_back(i);
    }
    images.emplace_back(roi_img);
>>>>>>> 3b0c2542
  }
  output_msg.signals.resize(j);

  if (!classifier_ptr_->getTrafficSignals(images, output_msg)) {
    RCLCPP_ERROR(this->get_logger(), "failed classify image, abort callback");
    return;
  }

  for (const auto & idx : backlight_indices) {
    auto & elements = output_msg.signals.at(idx).elements;
    for (auto & element : elements) {
      element.color = tier4_perception_msgs::msg::TrafficLightElement::UNKNOWN;
      element.shape = tier4_perception_msgs::msg::TrafficLightElement::UNKNOWN;
      element.confidence = 0.0;
    }
  }

  output_msg.header = input_image_msg->header;
  traffic_signal_array_pub_->publish(output_msg);
}

bool TrafficLightClassifierNodelet::is_harsh_backlight(const cv::Mat & img) const
{
  cv::Mat y_cr_cb;
  cv::cvtColor(img, y_cr_cb, cv::COLOR_RGB2YCrCb);

  const cv::Scalar mean_values = cv::mean(y_cr_cb);
  const double intensity = (mean_values[0] - 112.5) / 112.5;

  return backlight_threshold_ <= intensity;
}

}  // namespace traffic_light

#include <rclcpp_components/register_node_macro.hpp>

RCLCPP_COMPONENTS_REGISTER_NODE(traffic_light::TrafficLightClassifierNodelet)<|MERGE_RESOLUTION|>--- conflicted
+++ resolved
@@ -98,31 +98,23 @@
   output_msg.signals.resize(input_rois_msg->rois.size());
 
   std::vector<cv::Mat> images;
-<<<<<<< HEAD
-  size_t j = 0;
-=======
   std::vector<size_t> backlight_indices;
->>>>>>> 3b0c2542
   for (size_t i = 0; i < input_rois_msg->rois.size(); i++) {
     // skip if not the expected type of roi
     if (input_rois_msg->rois.at(i).traffic_light_type != classify_traffic_light_type_) {
       continue;
     }
-    output_msg.signals[j].traffic_light_id = input_rois_msg->rois.at(i).traffic_light_id;
-    output_msg.signals[j].traffic_light_type = input_rois_msg->rois.at(i).traffic_light_type;
+    output_msg.signals[i].traffic_light_id = input_rois_msg->rois.at(i).traffic_light_id;
+    output_msg.signals[i].traffic_light_type = input_rois_msg->rois.at(i).traffic_light_type;
     const sensor_msgs::msg::RegionOfInterest & roi = input_rois_msg->rois.at(i).roi;
-<<<<<<< HEAD
-    images.emplace_back(cv_ptr->image, cv::Rect(roi.x_offset, roi.y_offset, roi.width, roi.height));
-    j++;
-=======
+
     auto roi_img = cv_ptr->image(cv::Rect(roi.x_offset, roi.y_offset, roi.width, roi.height));
     if (is_harsh_backlight(roi_img)) {
       backlight_indices.emplace_back(i);
     }
     images.emplace_back(roi_img);
->>>>>>> 3b0c2542
   }
-  output_msg.signals.resize(j);
+  output_msg.signals.resize(images.size());
 
   if (!classifier_ptr_->getTrafficSignals(images, output_msg)) {
     RCLCPP_ERROR(this->get_logger(), "failed classify image, abort callback");
